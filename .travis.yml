sudo: required
language: python
dist: xenial  # required for Python 3.7
cache: pip

python:
  - "3.6"
  - "3.7"

env:
  - TORCH_VER="1.0.1"
  - TORCH_VER="1.1.0"
  - TORCH_VER="1.2.0"

matrix:
  fast_finish: true
  exclude:
    - python: "3.6"
      env: TORCH_VER="1.0.1"
    - python: "3.6"
      env: TORCH_VER="1.2.0"

install:
  - pip install --upgrade pip
  - pip install --progress-bar off torch==$TORCH_VER
  - pip install --progress-bar off .[extras]
<<<<<<< HEAD
  - "if [[ $TORCH_VER == '1.2.0' ]]; then pip install pylint==2.3.1 flake8==3.7.7; fi"
  - "if [[ $TORCH_VER != '1.0.1' ]]; then pip install mypy==0.720; fi"
=======
  - if [[ $TORCH_VER == "1.2.0" ]]; then
      pip install pylint==2.3.1 flake8==3.7.7;
    fi
  - if [[ $TORCH_VER != "1.0.1" ]]; then
      pip install mypy==0.720;
    fi
>>>>>>> 1bde8176
  - pip install pytest

script:
  # linting (only for PyTorch version 1.2.0 to save time)
<<<<<<< HEAD
  - "if [[ $TORCH_VER == '1.2.0' ]]; then pylint texar/ examples/; fi"
  - "if [[ $TORCH_VER == '1.2.0' ]]; then flake8 texar/ examples/; fi"
  # type-checking (only for PyTorch version 1.1.0 & 1.2.0)
  - "if [[ $TORCH_VER != '1.0.1' ]]; then mypy .; fi"
  - "if [[ $TORCH_VER != '1.0.1' ]]; then for dir in `echo examples/**/`; do mypy $dir; done; fi"
=======
  - if [[ $TORCH_VER == "1.2.0" ]]; then
      pylint texar/ examples/;
    fi
  - if [[ $TORCH_VER == "1.2.0" ]]; then
      flake8 texar/ examples/;
    fi
  # type-checking (only for PyTorch version 1.1.0 & 1.2.0)
  - if [[ $TORCH_VER != "1.0.1" ]]; then
      mypy .;
    fi
  # type-check all examples; fail if any example does not type-check
  - if [[ $TORCH_VER != "1.0.1" ]]; then
      _rc=0;
      for dir in `echo examples/**/`; do
        mypy $dir || _rc=$?;
      done || $_rc;
    fi
>>>>>>> 1bde8176
  # unit tests
  - pytest

jobs:
  include:
    - stage: docs
      python: "3.7"
      install:
        - pip install --upgrade pip
        - pip install --progress-bar off -r requirements.txt
        - pip install --progress-bar off .[extras]
        # install library required for spellcheck
        - sudo apt-get install libenchant1c2a myspell-en-us
        - pip install --progress-bar off -r docs/requirements.txt
      script:
        - cd docs
        # build documents
        - sphinx-build -W -b html -d _build/doctrees . _build/html
        # check for typos
        - sphinx-build -W -b spelling -d _build/doctrees . _build/spelling

notifications:
  email: false<|MERGE_RESOLUTION|>--- conflicted
+++ resolved
@@ -24,28 +24,16 @@
   - pip install --upgrade pip
   - pip install --progress-bar off torch==$TORCH_VER
   - pip install --progress-bar off .[extras]
-<<<<<<< HEAD
-  - "if [[ $TORCH_VER == '1.2.0' ]]; then pip install pylint==2.3.1 flake8==3.7.7; fi"
-  - "if [[ $TORCH_VER != '1.0.1' ]]; then pip install mypy==0.720; fi"
-=======
   - if [[ $TORCH_VER == "1.2.0" ]]; then
       pip install pylint==2.3.1 flake8==3.7.7;
     fi
   - if [[ $TORCH_VER != "1.0.1" ]]; then
       pip install mypy==0.720;
     fi
->>>>>>> 1bde8176
   - pip install pytest
 
 script:
   # linting (only for PyTorch version 1.2.0 to save time)
-<<<<<<< HEAD
-  - "if [[ $TORCH_VER == '1.2.0' ]]; then pylint texar/ examples/; fi"
-  - "if [[ $TORCH_VER == '1.2.0' ]]; then flake8 texar/ examples/; fi"
-  # type-checking (only for PyTorch version 1.1.0 & 1.2.0)
-  - "if [[ $TORCH_VER != '1.0.1' ]]; then mypy .; fi"
-  - "if [[ $TORCH_VER != '1.0.1' ]]; then for dir in `echo examples/**/`; do mypy $dir; done; fi"
-=======
   - if [[ $TORCH_VER == "1.2.0" ]]; then
       pylint texar/ examples/;
     fi
@@ -63,7 +51,6 @@
         mypy $dir || _rc=$?;
       done || $_rc;
     fi
->>>>>>> 1bde8176
   # unit tests
   - pytest
 
